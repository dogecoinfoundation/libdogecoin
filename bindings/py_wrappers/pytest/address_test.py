"""Testing module for wrappers from address.c"""

import unittest
import ctypes as ct
import sys
sys.path.append("../")
import wrappers as w
lib = w.load_libdogecoin()


class TestGeneratePrivPubKeyPair(unittest.TestCase):
    """Test class for function generate_priv_pub_key_pair()"""

    def test_privkey_gen_mainnet(self):
        """Test that function returns private key for mainnet"""
        res = w.generate_priv_pub_key_pair()
        self.assertIsNotNone(res[0])

    def test_privkey_gen_testnet(self):
        """Test function returns private key for testnet"""
        res = w.generate_priv_pub_key_pair(chain_code=1)
        self.assertIsNotNone(res[0])

    def test_privkey_is_valid_mainnet(self):
        """Test function returns valid private key"""
        res = w.generate_priv_pub_key_pair(as_bytes=True)
        privkey = (ct.c_ubyte * 32)()
        ct.memmove(privkey, res[0], 32)
        dogecoin_key = w.DogecoinKey(privkey)
        lib.dogecoin_ecc_start()
        self.assertTrue(lib.dogecoin_privkey_is_valid(ct.byref(dogecoin_key)))
        lib.dogecoin_ecc_stop()

    def test_privkey_is_valid_testnet(self):
        """Test function returns valid private key"""
        res = w.generate_priv_pub_key_pair(chain_code=1, as_bytes=True)
        privkey = (ct.c_ubyte * 32)()
        ct.memmove(privkey, res[0], 32)
        dogecoin_key = w.DogecoinKey(privkey)
        lib.dogecoin_ecc_start()
        self.assertTrue(lib.dogecoin_privkey_is_valid(ct.byref(dogecoin_key)))
        lib.dogecoin_ecc_stop()

    def test_pubkey_gen_mainnet(self):
        """Test function returns public key for mainnet"""
        res = w.generate_priv_pub_key_pair()
        self.assertIsNotNone(res[1])

    def test_pubkey_gen_testnet(self):
        """Test function returns public key for testnet"""
        res = w.generate_priv_pub_key_pair(chain_code=1)
        self.assertIsNotNone(res[1])

    def test_p2pkh_addr_format_is_valid_mainnet(self):
        """Test function returns valid address for mainnet"""
        res = w.generate_priv_pub_key_pair()
        self.assertTrue(w.verify_p2pkh_address(res[1], 0))

    def test_p2pkh_addr_format_is_valid_testnet(self):
        """Test function returns valid address for testnet"""
        res = w.generate_priv_pub_key_pair(chain_code=1)
        self.assertTrue(w.verify_p2pkh_address(res[1], 1))

<<<<<<< HEAD
=======
    def test_pubkey_is_valid(self):
        """Test that the pubkey is valid and does hash to returned address"""
        res = w.generate_priv_pub_key_pair()
        self.assertTrue(w.verify_p2pkh_address(res[1], 0))

    def test_p2pkh_addr_format_is_valid_testnet(self):
        """Test function returns valid address for testnet"""
        res = w.generate_priv_pub_key_pair(chain_code=1)
        self.assertTrue(w.verify_p2pkh_address(res[1], 1))

>>>>>>> 2cbe0bef
    def test_keypair_is_valid_mainnet(self):
        """Test that the private and public key for mainnet
        are valid and associated to each other"""
        res = w.generate_priv_pub_key_pair()
        self.assertTrue(w.verify_priv_pub_keypair(res[0], res[1]))

    def test_keypair_is_valid_testnet(self):
        """Test that the private and public key for testnet
        are valid and associated to each other"""
        res = w.generate_priv_pub_key_pair(chain_code=1)
        self.assertTrue(w.verify_priv_pub_keypair(res[0], res[1], chain_code=1))


class TestGenerateHDMasterPrivPubKeyPair(unittest.TestCase):
    """Test class for function generate_hd_master_pub_key_pair"""

    def test_master_privkey_gen_mainnet(self):
        """Test function returns master private key for mainnet"""
        res = w.generate_hd_master_pub_key_pair()
        self.assertIsNotNone(res[0])

    def test_master_privkey_gen_testnet(self):
        """Test function returns amster private key for testnet"""
        res = w.generate_hd_master_pub_key_pair(chain_code=1)
        self.assertIsNotNone(res[0])

    def test_privkey_is_valid_mainnet(self):
        """Test function returns valid master private key for mainnet"""
        res = w.generate_hd_master_pub_key_pair(as_bytes=True)
        privkey = (ct.c_ubyte * 32)()
        # TODO: memmove operation only takes the first 32 bytes and cuts the rest
        # should the is_valid check even return true? seems wrong
        ct.memmove(privkey, res[0], 32)
        dogecoin_key = w.DogecoinKey(privkey)
        lib.dogecoin_ecc_start()
        self.assertTrue(lib.dogecoin_privkey_is_valid(ct.byref(dogecoin_key)))
        lib.dogecoin_ecc_stop()

    def test_privkey_is_valid_testnet(self):
        """Test function returns valid private key"""
        res = w.generate_priv_pub_key_pair(chain_code=1, as_bytes=True)
        privkey = (ct.c_ubyte * 32)()
        ct.memmove(privkey, res[0], 32)
        dogecoin_key = w.DogecoinKey(privkey)
        lib.dogecoin_ecc_start()
        self.assertTrue(lib.dogecoin_privkey_is_valid(ct.byref(dogecoin_key)))
        lib.dogecoin_ecc_stop()

    def test_master_pubkey_gen_mainnet(self):
        """Test function returns master public key for mainnet"""
        res = w.generate_hd_master_pub_key_pair()
        self.assertIsNotNone(res[1])

    def test_master_pubkey_gen_testnet(self):
        """Test function returns master public key for testnet"""
        res = w.generate_hd_master_pub_key_pair(chain_code=1)
        self.assertIsNotNone(res[1])

    def test_master_keypair_is_valid_mainnet(self):
        """Test function verifies a valid hd keypair for mainnet"""
        res = w.generate_hd_master_pub_key_pair()
        self.assertTrue(w.verify_master_priv_pub_keypair(res[0], res[1], 0))

    # TODO: need support for key derivation on testnet
    # def test_master_keypair_is_valid_testnet(self):
    #     """Test function verifies a valid hd keypair for testnet"""
    #     res = w.generate_hd_master_pub_key_pair()
    #     self.assertTrue(w.verify_master_priv_pub_keypair(res[0], res[1], 1))

    def test_p2pkh_addr_format_is_valid_mainnet(self):
        """Test function returns valid address for mainnet"""
        res = w.generate_hd_master_pub_key_pair()
        self.assertTrue(w.verify_p2pkh_address(res[1], 0))

    # TODO: need support for key derivation on testnet
    # def test_p2pkh_addr_format_is_valid_testnet(self):
    #     """Test function returns valid address for testnet"""
    #     res = w.generate_hd_master_pub_key_pair(chain_code=1)
    #     self.assertTrue(w.verify_p2pkh_address(res[1], 1))



if __name__ == "__main__":
    unittest.main()<|MERGE_RESOLUTION|>--- conflicted
+++ resolved
@@ -61,8 +61,6 @@
         res = w.generate_priv_pub_key_pair(chain_code=1)
         self.assertTrue(w.verify_p2pkh_address(res[1], 1))
 
-<<<<<<< HEAD
-=======
     def test_pubkey_is_valid(self):
         """Test that the pubkey is valid and does hash to returned address"""
         res = w.generate_priv_pub_key_pair()
@@ -73,7 +71,6 @@
         res = w.generate_priv_pub_key_pair(chain_code=1)
         self.assertTrue(w.verify_p2pkh_address(res[1], 1))
 
->>>>>>> 2cbe0bef
     def test_keypair_is_valid_mainnet(self):
         """Test that the private and public key for mainnet
         are valid and associated to each other"""
